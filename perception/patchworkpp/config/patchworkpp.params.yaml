--- conflicted
+++ resolved
@@ -13,13 +13,8 @@
       num_zone: 4
       num_near_ring: 4
       min_num_point: 10 # Minimum number of points that should be contained in each zone.
-<<<<<<< HEAD
       num_sectors: [12, 24, 24, 24] # Number of sectors for each zone.
       num_rings: [3, 8, 4, 2] # Number of rings of each zone.
-=======
-      num_sectors: [32, 128, 128, 128] # Number of sectors for each zone.
-      num_rings: [2, 4, 4, 4] # Number of rings of each zone.
->>>>>>> 46f1d4f5
       elevation_thresholds: [1.5, 1.5, 1.5, 1.5] # Initial threshold values for elevation.
       flatness_thresholds: [0.0, 0.0, 0.0, 0.0] # Initial threshold values for flatness.
     rpf: # Region-wise Plane Fitting (R-VPF & R-GPF)
